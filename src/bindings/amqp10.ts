import { readFileSync } from 'fs';
import { Connection, ConnectionOptions, Receiver, ReceiverOptions, ReceiverEvents, EventContext, Message, SenderOptions } from 'rhea-promise';
import Ajv from 'ajv';
import { Liquid, Template } from 'liquidjs';
import log4js from 'log4js';
import { sendAttributes } from '@/bindings/iotagent-json';
import { activate, setCommandResult, deactivate } from '@/bindings/iotagent-lib';
import { QueueDef, Entity, DeviceMessage, MessageType, JsonType, isObject } from '@/common';

const host = process.env.AMQP_HOST || 'localhost';
const port = parseInt(process.env.AMQP_PORT || '5672');
const username = process.env.AMQP_USERNAME || 'ANONYMOUS';
const useTLS = (process.env.AMQP_USE_TLS == 'true');
const password = process.env.AMQP_PASSWORD;
const queueDefsStr = process.env.QUEUE_DEFS || '[{"type":"type0","id":"id0"}]';
const upstreamDataModel = process.env.UPSTREAM_DATA_MODEL || 'dm-by-entity';
const schemaPathsStr = process.env.SCHEMA_PATHS || '{}';
const mappingPathsStr = process.env.MAPPING_PATHS || '{}';

const logger = log4js.getLogger('amqp10');

let connection: Connection | undefined;

export class AMQPBase {
  private connectionOptions: ConnectionOptions;
  private _queueDefs: QueueDef[];

  get queueDefs(): QueueDef[] {
    return this._queueDefs;
  }

  constructor() {
    this.connectionOptions = {
      hostname: host,
      host: host,
      port: port,
      username: username,
      // eslint-disable-next-line @typescript-eslint/camelcase
      reconnect_limit: 100,
    };
    if (useTLS) {
      this.connectionOptions.transport = "tls";
    }
    if (password) {
      this.connectionOptions.password = password;
    }

    const rawQueueDefs = JSON.parse(queueDefsStr);
    if (!QueueDef.isQueueDefs(rawQueueDefs)) {
      logger.error(`invalid QUEUE_DEFS (${rawQueueDefs}`);
      throw new Error(`invalid QUEUE_DEFS (${rawQueueDefs})`);
    }

    this._queueDefs = rawQueueDefs.map((e: {type: string; id: string | undefined; fiwareService: string | undefined; fiwareServicePath: string | undefined}) => {
      return new QueueDef(e.type, e.id, e.fiwareService, e.fiwareServicePath);
    });
  }

  async getConnection(): Promise<Connection> {
    if (!connection) {
      const c = new Connection(this.connectionOptions);
      await c.open();
      logger.debug(`connected to ${host}:${port} ${(useTLS) ? 'with TLS': 'without TLS'}`);
      connection = c;
    }
    return connection;
  }

  async close(): Promise<void> {
    if (connection) logger.info(`close connection: id=${connection.id}`);
    await connection?.close();
  }
}

export class Consumer extends AMQPBase {
  private receivers: Receiver[] = [];
  private validatorPath: {[s: string]: Function[]} | null = null;
  private engine: Liquid;
  private mappingPaths: {[s: string]: Template[]} | null = null;

  constructor() {
    super();
    this.createValidator();
    this.engine = new Liquid();
    this.createMappingPaths();
  }

  private createValidator(): void {
    const ajv = Ajv();
    try {
      const rawSchemaPaths = JSON.parse(schemaPathsStr);
      if (!isObject(rawSchemaPaths)) {
        logger.warn(`SCHEMA_PATHS (${schemaPathsStr}) is not valid Object`);
        this.validatorPath = null;
        return;
      }
      this.validatorPath = Object.entries(rawSchemaPaths).map(([k, v]) => {
        if (!Array.isArray(v)) return [k, []];
        return [k, v.map((path: string) => ajv.compile(JSON.parse(readFileSync(path, 'utf-8'))))];
      })
      .reduce((obj, [k, v]) => ({...obj, [String(k)]:v}), {});
      logger.info(`create validators from ${schemaPathsStr}`);
    } catch (err) {
      logger.warn('invalid SCHEMA_PATHS, so ignore it', err);
      this.validatorPath = null;
    }
  }

  getValidators(queueName: string): Function[] {
    return (this.validatorPath) ? Object.entries(this.validatorPath).reduce((prev, current) => {
      return (new RegExp(current[0]).test(queueName)) ? ['', prev[1].concat(current[1])] : ['', prev[1]];
    }, ['', []])[1] : [];
  }

  private createMappingPaths(): void {
    try {
      const rawMappingPaths = JSON.parse(mappingPathsStr);
      if (!isObject(rawMappingPaths)) {
        logger.warn(`MAPPING_PATHS (${mappingPathsStr}) is not valid Object`);
        this.mappingPaths = null;
        return;
      }
      this.mappingPaths = Object.entries(rawMappingPaths).map(([k, v]) => {
        return [k, this.engine.parseFileSync(v as string)];
      })
      .reduce((obj, [k, v]) => ({...obj, [String(k)]:v}), {});
      logger.info(`create mappingPaths from ${mappingPathsStr}`);
    } catch (err) {
      logger.warn('invalid MAPPING_PATHS, so ignore it', err);
      this.mappingPaths = null;
    }
  }

  async consume(): Promise<string> {
    const connection = await this.getConnection();
    await this.receive(connection);
    await activate();
    return `${host}:${port}`;
  }

  private async receive(connection: Connection): Promise<void> {
    const qd = Array.from(new Map(this.queueDefs.map(o => [o.upstreamQueue, o])).values());
    await Promise.all(qd.map(async (queueDef: QueueDef) => {
      await this.createReceiver(connection, queueDef);
    }));
  }

  private async createReceiver(connection: Connection, queueDef: QueueDef): Promise<void> {
    const receiverOptions: ReceiverOptions = {
      source: {
        address: queueDef.upstreamQueue,
      },
      autoaccept: false,
    };

<<<<<<< HEAD
    const validators: Function[] = (this.validatorPath) ? Object.entries(this.validatorPath).reduce((prev, current) => {
      return (new RegExp(current[0]).test(queueDef.upstreamQueue)) ? ['', prev[1].concat(current[1])] : ['', prev[1]];
    }, ['', []])[1] : [];
    logger.info(`the number of validators (queue=${queueDef.upstreamQueue}) is ${validators.length}`);

    const template = (this.mappingPaths) ? this.mappingPaths[queueDef.upstreamQueue] : undefined;
    logger.info(`the mapping template of ${queueDef.upstreamQueue} is ${(template) ? 'found' : 'not found'}`);
=======
    const validators: Function[] = this.getValidators(entity.upstreamQueue);
    logger.info(`the number of validators (queue=${entity.upstreamQueue}) is ${validators.length}`);
>>>>>>> e51c2659

    const receiver = await connection.createReceiver(receiverOptions);
    logger.info(`consume message from Queue: ${queueDef.upstreamQueue}`);
    receiver.on(ReceiverEvents.message, (context: EventContext) => {
      if (context.message) {
        try {
          const msg = this.messageBody2String(context.message);
          logger.debug(`received message: ${msg}`);
          const parsed = JSON.parse(msg);
          const valid = validators.length == 0 ? true : validators.some((validate) => validate(parsed));
          if (!valid) {
            logger.warn(`no json schema matched this msg: msg=${msg}, schemas=${schemaPathsStr}`);
            context.delivery?.reject();
          } else {
            const converted = (template) ? this.engine.renderSync(template, parsed) : msg;
            logger.debug(`converted message: ${converted.replace(/\r?\n/g, '')}`);
            const deviceMessage = new DeviceMessage(converted as string);
            const entity = (upstreamDataModel === 'dm-by-entity-type') ? Entity.fromData(queueDef, deviceMessage.data)
                                                                       : new Entity(queueDef.type, queueDef.id);
            switch (deviceMessage.messageType) {
              case MessageType.attrs:
                sendAttributes(queueDef, entity, deviceMessage.data)
                  .then(() => {
                    logger.debug('sent attributes: %o', deviceMessage.data);
                    context.delivery?.accept();
                  })
                  .catch((err) => {
                    logger.error('failed sending attributes', err);
                    context.delivery?.release();
                  })
                break;
              case MessageType.cmdexe:
                setCommandResult(queueDef, entity, deviceMessage.data)
                  .then(() => {
                    logger.debug('sent command result: %o', deviceMessage.data);
                    context.delivery?.accept();
                  })
                  .catch((err) => {
                    logger.error('failed sending command result', err);
                    context.delivery?.release();
                  })
                break;
              default:
                logger.warn('unexpected message type', deviceMessage.messageType && MessageType[deviceMessage.messageType]);
                context.delivery?.reject();
            }
          }
        } catch (err) {
          logger.error('failed when receiving message', err);
          context.delivery?.reject();
        }
      } else {
        logger.error('no message found in this context');
        context.delivery?.reject();
      }
    });
    this.receivers.push(receiver);
  }

  async close(): Promise<void> {
    await deactivate();
    await Promise.all(this.receivers.map(async (r: Receiver) => {
      logger.info(`close receiver: address=${r.address}`);
      await r.close();
    }));
    await super.close();
  }

  private messageBody2String(message: Message): string {
    if (typeof message.body === 'string') return message.body;
    if (message.body && message.body.content) return message.body.content.toString("utf-8");
    if (message.body && Buffer.isBuffer(message.body)) return message.body.toString("utf-8");
    throw new Error('Unknown message format');
  }
}

export class Producer extends AMQPBase {

  async produce(queueDef: QueueDef, data: JsonType): Promise<number> {
    const connection = await this.getConnection();
    return await this.send(queueDef, data, connection);
  }

  private async send(queueDef: QueueDef, data: JsonType, connection: Connection): Promise<number> {
    const senderOptions: SenderOptions = {
      target: {
        address: queueDef.downstreamQueue,
      }
    };
    const sender = await connection.createAwaitableSender(senderOptions);
    const cmd: JsonType = {};
    cmd[MessageType[MessageType.cmd]] = data
    const msg = {
      body: JSON.stringify(cmd)
    };
    const delivery = await sender.send(msg);
    logger.debug('sent message to device:', msg);
    await sender.close();
    return delivery.id;
  }

  async close(): Promise<void> {
    await super.close();
  }
}<|MERGE_RESOLUTION|>--- conflicted
+++ resolved
@@ -153,18 +153,11 @@
       autoaccept: false,
     };
 
-<<<<<<< HEAD
-    const validators: Function[] = (this.validatorPath) ? Object.entries(this.validatorPath).reduce((prev, current) => {
-      return (new RegExp(current[0]).test(queueDef.upstreamQueue)) ? ['', prev[1].concat(current[1])] : ['', prev[1]];
-    }, ['', []])[1] : [];
+    const validators: Function[] = this.getValidators(queueDef.upstreamQueue);
     logger.info(`the number of validators (queue=${queueDef.upstreamQueue}) is ${validators.length}`);
 
     const template = (this.mappingPaths) ? this.mappingPaths[queueDef.upstreamQueue] : undefined;
     logger.info(`the mapping template of ${queueDef.upstreamQueue} is ${(template) ? 'found' : 'not found'}`);
-=======
-    const validators: Function[] = this.getValidators(entity.upstreamQueue);
-    logger.info(`the number of validators (queue=${entity.upstreamQueue}) is ${validators.length}`);
->>>>>>> e51c2659
 
     const receiver = await connection.createReceiver(receiverOptions);
     logger.info(`consume message from Queue: ${queueDef.upstreamQueue}`);
